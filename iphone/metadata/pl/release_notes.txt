• Nowe dane OpenStreetMap z 13 listopada 2023 r
• Możliwe jest teraz większe przybliżenie i zobaczenie większej liczby punktów POI, w gęstych obszarach
• Podgląd stylu mapy plenerowej (czytaj dalej, aby dowiedzieć się, jak go aktywować)
• Usunięto dolny pasek zakładek, aby wyświetlić więcej mapy na ekranie
• Usunięto niepotrzebny przycisk „trasa” na mapie (dotknij lub naciśnij długo miejsce na mapie lub wybierz wynik wyszukiwania, aby wyznaczyć trasę za pomocą przycisku „Trasa do”)
• Podświetlono przycisk "Trasa do" i wskazano FAQ dla nowych użytkowników.
• Naprawiono kolory trybu ciemny/jasny CarPlay
• Naprawiono wprowadzanie danych z klawiatury w systemie iPadOS 15+
• Ulepszenia przewijania kinetycznego z wykorzystaniem inercji
• Usunięto maksymalny limit wyszukiwania zakładek
• Nazwy marek są wyświetlane na karcie miejsca

Wyznaczanie trasy
• Nie wyznaczaj tras przez obszary=awaryjne, wojskowe, rolnicze, leśne
• Dostosowane szacunki przepraw promowych
• Ulepszone wyznaczanie tras między krajami i regionami
• Ulepszone wyznaczanie tras przez obszary mieszkalne

Wyszukiwanie
• Przetwarzaj "platz-pl" jak "strasse-str"
• Ulepszono dopasowywanie adresów
• Ulepszono wyszukiwanie marek

<<<<<<< HEAD
Styl mapy
• Dodano kwietniki, wypożyczalnie, wypożyczalnie rowerów, warsztaty motocyklowe, mini zoo, obszary więzienne, stacje sprężonego powietrza
• Dodano renderowanie rezerwatów przyrody i stref wojskowych do trybu nawigacji samochodowej
• Dodano Docklands Light Railway, metro w Porto
• Wyświetlanie nazw tras narciarskich
• Dostosowano/zaktualizowano ikony centrów fitness, jogi, teatru, dzieł sztuki, pomników, parków rozrywki, miejsc do grillowania, latarni morskich, wiatraków, heliportów i lądowisk helikopterowych, ambony myśliwskiej, Domu Królestwa Świadków Jehowy, płatnych i prywatnych wersji parkingów oraz wejść na parkingi, sklepów spożywczych, delikatesów, farmaceutycznych i zdrowej żywności, sklepów z tytoniem
• Lepsze wypełnienia obszarów podwórza i garażu
• Zwiększona widoczność zarośli i schronisk alpejskich
• Zaktualizowane ikony stacji sanitarnej do opróżniania toalet chemicznych i dostosowano jej priorytet
• Zmniejszona widoczność wejść do jaskiń i ulepszona ikona
• Zwiększona widoczność numerów domów, stanowiących osobne budynki
• Zmniejszona widoczność metra w Tokio
• Usunięto niepotrzebne znakczniki dróg na mapie w Estonii
• Poprawiono kolory znaczników dróg w Estonii i Niemczech
• Zwiększona widoczność znaczników na drogach o charakterze usługowym i osiedlowym
• Naprawiono "przerwy" w niektórych gęsto naniesionych liniach
• Naprawiono "przerwy" w konturach mostów i innych złożonych linii

Podgląd stylu mapy plenerowej:
• Dostosowany do aktywności na świeżym powietrzu poza miastem, takich jak wędrówki, jazda na rowerze po bezdrożach/MTB, jazda terenowa 4x4, itp.
• Podkreśla  trasy, klify, tory kolejowe, linie energetyczne, rzeki i strumienie, źródła wody, szczyty, siodła i przełęcze górskie, wodospady, latarnie morskie, jaskinie, punkty widokowe, kempingi, chatki, schronienia, miejsca na pikniki, bramy, kraty, przeprawy brodowe itp
• Aktywuj, wpisując ?olight w pole wyszukiwania i powróć do mapy; wpisz ?light, aby wrócić do głównego stylu
• Użyj ?odark i ?dark dla ciemnego stylu
• Poszukiwani deweloperzy Androida i iOS do pomocy w dodaniu przyjaznego interfejsu użytkownika do zmiany stylu!
=======
Map styling
• Added flowerbeds, rental shops, bicycle rentals, motorcycle repairs, petting zoo, prison areas, compressed air
• Added nature reserves and military zones rendering to the car navigation mode
• Added Docklands Light Railway, Porto metro
• Display names of ski pistes
• Tuned/updated icons of fitness centre, yoga, theatre, artwork, statue, theme park, bbq, lighthouse, windmill, heliport & helipad, hunting stand, Kingdom Hall of Jehovah's Witnesses, paid & private versions of parkings and parking entrances, convenience / deli / farm / grocery / health_food shops, tobacco shop
• Better farmyard & garage landuse area fills
• Increased scrubs, alpine huts visibility
• Updated sanitary dump station icons and adjusted its priority
• Reduced visibility of cave entrances and improved the icon
• Increased visibility of standalone house numbers
• Reduced Tokyo subway visibility
• Removed minor road markers/shields cluttering the map in Estonia
• Fix colors of Estonia and Germany road markers / shields
• Increased visibilities of road markers / shields on tertiary and residential road
• Fixed "gaps" in some densely mapped lines
• Fixed "gaps" in the outlines of bridges and other compound lines

Outdoors map style preview:
• Tailored for out-of-the-city outdoor activities like hiking, backcountry cycling/MTB, 4x4, etc.
• Emphasizes paths/tracks, cliffs, railways, powerlines, rivers and streams, water sources, peaks, mountain saddles and passes, waterfalls, lighthouses, caves, viewpoints, campsites, huts, shelters, picnic sites, gates, stiles, fords, etc.
• Enable by typing `?olight` in the search field and return to the map; type `?light` to switch back to the main style
• Use `?odark` and `?dark` for a dark style
• Developers wanted to add a nice UI for style switching!
>>>>>>> 2a98e650

Tłumaczenia
• Poprawione sformułowanie opcji routingu „unikaj…”
• Poprawiono tłumaczenia Arabic, Basque, Chinese, Czech, Danish, Finnish, Greek, Hungarian, Indonesian, Italian, Korean, Marathi, Polish, Romanian, Slovak, Spanish, Sweden, Thai, Turkish, Ukrainian, i Vietnamese


"...i więcej mniejszych poprawek i ulepszeń, sprawdź https://omaps.org/pl/news aby poznać szczegóły!"<|MERGE_RESOLUTION|>--- conflicted
+++ resolved
@@ -21,7 +21,6 @@
 • Ulepszono dopasowywanie adresów
 • Ulepszono wyszukiwanie marek
 
-<<<<<<< HEAD
 Styl mapy
 • Dodano kwietniki, wypożyczalnie, wypożyczalnie rowerów, warsztaty motocyklowe, mini zoo, obszary więzienne, stacje sprężonego powietrza
 • Dodano renderowanie rezerwatów przyrody i stref wojskowych do trybu nawigacji samochodowej
@@ -46,35 +45,9 @@
 • Aktywuj, wpisując ?olight w pole wyszukiwania i powróć do mapy; wpisz ?light, aby wrócić do głównego stylu
 • Użyj ?odark i ?dark dla ciemnego stylu
 • Poszukiwani deweloperzy Androida i iOS do pomocy w dodaniu przyjaznego interfejsu użytkownika do zmiany stylu!
-=======
-Map styling
-• Added flowerbeds, rental shops, bicycle rentals, motorcycle repairs, petting zoo, prison areas, compressed air
-• Added nature reserves and military zones rendering to the car navigation mode
-• Added Docklands Light Railway, Porto metro
-• Display names of ski pistes
-• Tuned/updated icons of fitness centre, yoga, theatre, artwork, statue, theme park, bbq, lighthouse, windmill, heliport & helipad, hunting stand, Kingdom Hall of Jehovah's Witnesses, paid & private versions of parkings and parking entrances, convenience / deli / farm / grocery / health_food shops, tobacco shop
-• Better farmyard & garage landuse area fills
-• Increased scrubs, alpine huts visibility
-• Updated sanitary dump station icons and adjusted its priority
-• Reduced visibility of cave entrances and improved the icon
-• Increased visibility of standalone house numbers
-• Reduced Tokyo subway visibility
-• Removed minor road markers/shields cluttering the map in Estonia
-• Fix colors of Estonia and Germany road markers / shields
-• Increased visibilities of road markers / shields on tertiary and residential road
-• Fixed "gaps" in some densely mapped lines
-• Fixed "gaps" in the outlines of bridges and other compound lines
-
-Outdoors map style preview:
-• Tailored for out-of-the-city outdoor activities like hiking, backcountry cycling/MTB, 4x4, etc.
-• Emphasizes paths/tracks, cliffs, railways, powerlines, rivers and streams, water sources, peaks, mountain saddles and passes, waterfalls, lighthouses, caves, viewpoints, campsites, huts, shelters, picnic sites, gates, stiles, fords, etc.
-• Enable by typing `?olight` in the search field and return to the map; type `?light` to switch back to the main style
-• Use `?odark` and `?dark` for a dark style
-• Developers wanted to add a nice UI for style switching!
->>>>>>> 2a98e650
 
 Tłumaczenia
-• Poprawione sformułowanie opcji routingu „unikaj…”
+• Poprawiono sformułowanie opcji routingu „unikaj…”
 • Poprawiono tłumaczenia Arabic, Basque, Chinese, Czech, Danish, Finnish, Greek, Hungarian, Indonesian, Italian, Korean, Marathi, Polish, Romanian, Slovak, Spanish, Sweden, Thai, Turkish, Ukrainian, i Vietnamese
 
 
