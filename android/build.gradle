--- conflicted
+++ resolved
@@ -158,14 +158,10 @@
     targetSdkVersion propTargetSdkVersion.toInteger()
     applicationId project.ext.appId
     buildConfigField 'String', 'SUPPORT_MAIL', '"android@organicmaps.app"'
-<<<<<<< HEAD
-    buildConfigField 'String', 'REVIEW_URL', '"https://organicmaps.app/donate/"'
-    buildConfigField 'int', 'RATING_THRESHOLD', '5'
-    resConfigs project.ext.supportedLocalizations
-=======
     // Should be customized in flavors.
     buildConfigField 'String', 'REVIEW_URL', '""'
->>>>>>> 8feded41
+    
+    resConfigs project.ext.supportedLocalizations
 
     multiDexEnabled true
     multiDexKeepFile file('multidex-config.txt')
