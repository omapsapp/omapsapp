--- conflicted
+++ resolved
@@ -22,8 +22,7 @@
 
   public PlacePhoneAdapter() {}
 
-  public void refreshPhones(String phones)
-  {
+  public void refreshPhones(String phones) {
     if (TextUtils.isEmpty(phones))
       return;
 
@@ -91,10 +90,6 @@
       Utils.copyTextToClipboard(ctx, phoneNumber);
 
       KeyguardManager keyguardManager = (KeyguardManager) ctx.getSystemService(Context.KEYGUARD_SERVICE);
-<<<<<<< HEAD
-=======
-
->>>>>>> 1e32c990
       //only show snackBar if device is locked or android sdk is earlier than TIRAMISU.
       if (Build.VERSION.SDK_INT < Build.VERSION_CODES.TIRAMISU || keyguardManager.isDeviceLocked())
       {
