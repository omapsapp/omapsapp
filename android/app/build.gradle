--- conflicted
+++ resolved
@@ -54,58 +54,6 @@
 apply plugin: 'com.github.triplet.play'
 apply plugin: 'ru.cian.huawei-publish-gradle-plugin'
 
-<<<<<<< HEAD
-dependencies {
-  // Google Mobile Services
-  if (googleMobileServicesEnabled) {
-    implementation 'com.google.android.gms:play-services-location:21.0.1'
-  }
-
-  // Google Firebase Services
-  if (googleFirebaseServicesEnabled) {
-    // Import the BoM for the Firebase platform
-    implementation platform('com.google.firebase:firebase-bom:32.7.0')
-    // Add the dependencies for the Crashlytics and Analytics libraries
-    // When using the BoM, you don't specify versions in Firebase library dependencies
-    implementation 'com.google.firebase:firebase-crashlytics'
-    implementation 'com.google.firebase:firebase-crashlytics-ndk'
-  }
-
-  // This line is added as a workaround for duplicate classes error caused by some outdated dependency:
-  // > A failure occurred while executing com.android.build.gradle.internal.tasks.CheckDuplicatesRunnable
-  // We don't use Kotlin, but some dependencies are actively using it.
-  // See https://stackoverflow.com/a/75719642
-  implementation 'androidx.core:core:1.12.0'
-  implementation(platform('org.jetbrains.kotlin:kotlin-bom:1.9.21'))
-  implementation 'androidx.annotation:annotation:1.7.0'
-  implementation 'androidx.appcompat:appcompat:1.6.1'
-  implementation 'androidx.car.app:app:1.4.0-rc02'
-  implementation 'androidx.constraintlayout:constraintlayout:2.1.4'
-  implementation 'androidx.fragment:fragment:1.6.2'
-  implementation 'androidx.preference:preference:1.2.1'
-  implementation 'androidx.recyclerview:recyclerview:1.3.2'
-  implementation 'androidx.work:work-runtime:2.9.0'
-  implementation 'androidx.lifecycle:lifecycle-process:2.6.2'
-  implementation 'androidx.preference:preference:1.2.1'
-  implementation 'com.google.android.material:material:1.10.0'
-  // Fix for app/organicmaps/util/FileUploadWorker.java:14: error: cannot access ListenableFuture
-  // https://github.com/organicmaps/organicmaps/issues/6106
-  implementation 'com.google.guava:guava:32.1.3-android'
-  implementation 'com.github.devnullorthrow:MPAndroidChart:3.2.0-alpha'
-  implementation 'net.jcip:jcip-annotations:1.0'
-
-  // Test Dependencies
-  androidTestImplementation 'junit:junit:4.13.2'
-  androidTestImplementation 'androidx.test:core:1.5.0'
-  androidTestImplementation 'androidx.test.ext:junit:1.1.5'
-  androidTestImplementation 'androidx.test:runner:1.5.2'
-  androidTestImplementation 'androidx.test:monitor:1.6.1'
-  androidTestImplementation 'org.mockito:mockito-core:5.8.0'
-  androidTestImplementation 'org.mockito:mockito-inline:5.2.0'
-}
-
-=======
->>>>>>> 2f7f14db
 def run(cmd) {
   def stdout = new ByteArrayOutputStream()
   exec {
@@ -454,10 +402,13 @@
   implementation 'net.jcip:jcip-annotations:1.0'
 
   // Test Dependencies
+  androidTestImplementation 'junit:junit:4.13.2'
+  androidTestImplementation 'androidx.test:core:1.5.0'
   androidTestImplementation 'androidx.test.ext:junit:1.1.5'
-  testImplementation 'junit:junit:4.13.2'
-  testImplementation 'org.mockito:mockito-core:5.8.0'
-  testImplementation 'org.mockito:mockito-inline:5.2.0'
+  androidTestImplementation 'androidx.test:runner:1.5.2'
+  androidTestImplementation 'androidx.test:monitor:1.6.1'
+  androidTestImplementation 'org.mockito:mockito-core:5.8.0'
+  androidTestImplementation 'org.mockito:mockito-inline:5.2.0'
 }
 
 tasks.withType(JavaCompile) {
