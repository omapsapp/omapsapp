--- conflicted
+++ resolved
@@ -406,13 +406,8 @@
     {
       SearchResult.Description description = result.description;
       String subtitle = description != null
-<<<<<<< HEAD
-                        ? Utils.getLocalizedFeatureType(requireContext(), description.featureType)
-                        : "";
-=======
-          ? Utils.getLocalizedFeatureType(getContext(), description.featureType)
+          ? Utils.getLocalizedFeatureType(requireContext(), description.featureType)
           : "";
->>>>>>> ead3d22f
       String title = TextUtils.isEmpty(result.name) ? subtitle : "";
 
       final MapObject point = MapObject.createMapObject(FeatureId.EMPTY, MapObject.SEARCH,
