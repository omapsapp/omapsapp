--- conflicted
+++ resolved
@@ -990,14 +990,10 @@
     if (showBackButton || ParsedMwmRequest.isPickPointMode())
       buttons.add(PlacePageButtons.Item.BACK);
 
-<<<<<<< HEAD
-    if (mapObject.hasPhoneNumber())
-    {
-=======
     final boolean hasNumber = mapObject.hasPhoneNumber();
 
     if (hasNumber)
->>>>>>> d0c3d8cd
+    {
       buttons.add(PlacePageButtons.Item.CALL);
       mPhoneRecycler.setVisibility(VISIBLE);
     }
