--- conflicted
+++ resolved
@@ -18,8 +18,6 @@
 
 namespace routing
 {
-<<<<<<< HEAD
-
 namespace turns
 {
 class IRoutingResult;
@@ -27,9 +25,7 @@
 }
 
 enum class RouterResultCode;
-=======
 class MwmDataSource;
->>>>>>> 30b8ffea
 
 class DirectionsEngine
 {
@@ -58,7 +54,6 @@
   void SetVehicleType(VehicleType const & vehicleType) { m_vehicleType = vehicleType; }
 
 protected:
-<<<<<<< HEAD
   /*!
   * \brief GetTurnDirection makes a primary decision about turns on the route.
   * \param outgoingSegmentIndex index of an outgoing segments in vector result.GetSegments().
@@ -69,11 +64,7 @@
                                   RoutingSettings const & vehicleSettings, turns::TurnItem & turn) = 0;
   virtual void FixupTurns(std::vector<geometry::PointWithAltitude> const & junctions,
                           Route::TTurns & turnsDir) = 0;
-
-  FeaturesLoaderGuard & GetLoader(MwmSet::MwmId const & id);
-=======
   std::unique_ptr<FeatureType> GetFeature(FeatureID const & featureId);
->>>>>>> 30b8ffea
   void LoadPathAttributes(FeatureID const & featureId, LoadedPathSegment & pathSegment);
   void GetSegmentRangeAndAdjacentEdges(IRoadGraph::EdgeListT const & outgoingEdges,
                                        Edge const & inEdge, uint32_t startSegId, uint32_t endSegId,
